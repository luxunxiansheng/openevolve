--- conflicted
+++ resolved
@@ -139,11 +139,7 @@
                 elapsed = time.time() - start_time
                 logger.info(
                     f"Evaluated program{program_id_str} in {elapsed:.2f}s: "
-<<<<<<< HEAD
-                    f"{', '.join(f'{name}={value:.4f}' for name, value in eval_result.metrics.items())}"
-=======
-                    f"{format_metrics_safe(metrics)}"
->>>>>>> 4b099e37
+                    f"{format_metrics_safe(eval_result.metrics)}"
                 )
 
                 # Return just metrics for backward compatibility
